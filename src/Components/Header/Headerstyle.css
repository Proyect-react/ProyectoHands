.Header {
    background: linear-gradient(135deg, #2D1B69, #11998E);
    color: #fff;
    padding: 1.5rem 2rem;
    box-shadow: 0 4px 20px rgba(45, 27, 105, 0.3);
    display: flex;
    justify-content: space-between;
    align-items: center;
    font-family: 'Inter', sans-serif;
    border-bottom: 3px solid #FFE66D;
}

.container {
<<<<<<< HEAD
    width: 90%;
    max-width: 1000px;
    margin-left: 0;   /* pegado al borde izquierdo */
    margin-right: auto; /* empuja hacia la izquierda */
    display: flex;
    flex-direction: column;
    flex-wrap: nowrap;
    align-items: flex-start; /* Alinea el contenido a la izquierda */
    text-align: left;        /* Alinea el texto a la izquierda */
=======
    display: flex;
    flex-direction: column;
    gap: 0.25rem;
>>>>>>> 0ac3df49
}

.container h2 {
    margin: 0;
    padding: 0;
<<<<<<< HEAD
    line-height: 1.2;
    padding-left: 70px;
    margin-top: 4px;
    text-align: left; /* Asegura que el subtítulo esté alineado a la izquierda */
=======
    font-size: 1.8rem;
    font-weight: 700;
    line-height: 1.2;
    display: flex;
    align-items: center;
    gap: 0.5rem;
}

.container h2::before {
    content: "🤖👋";
    font-size: 1.2rem;
>>>>>>> 0ac3df49
}

.container h5 {
    margin: 0;
    padding: 0;
    font-size: 0.9rem;
    font-weight: 400;
    opacity: 0.9;
    line-height: 1.2;
<<<<<<< HEAD
    padding-left: 70px;
    margin-top: 4px;
    text-align: left; /* Asegura que el subtítulo esté alineado a la izquierda */
=======
>>>>>>> 0ac3df49
}

.Header2 {
    display: flex;
    flex-direction: column;
    align-items: flex-end;
<<<<<<< HEAD
    margin-top: -50px;
=======
    gap: 0.25rem;
>>>>>>> 0ac3df49
}

.Header2 h5 {
    margin: 0;
    padding: 0;
    font-size: 0.9rem;
    font-weight: 400;
    opacity: 0.9;
    line-height: 1.2;
<<<<<<< HEAD
    padding-right: 80px;
    margin-top: 0px;
=======
>>>>>>> 0ac3df49
}

.Header2 h2 {
    margin: 0;
    padding: 0;
    font-size: 1.2rem;
    font-weight: 600;
    line-height: 1.2;
<<<<<<< HEAD
    padding-right: 30px;
    margin-top: 0px;
=======
}

/* Responsive */
@media (max-width: 768px) {
    .Header {
        padding: 1rem;
        flex-direction: column;
        gap: 1rem;
        text-align: center;
    }
    
    .Header2 {
        align-items: center;
    }
    
    .container h2 {
        font-size: 1.5rem;
    }
>>>>>>> 0ac3df49
}<|MERGE_RESOLUTION|>--- conflicted
+++ resolved
@@ -11,7 +11,6 @@
 }
 
 .container {
-<<<<<<< HEAD
     width: 90%;
     max-width: 1000px;
     margin-left: 0;   /* pegado al borde izquierdo */
@@ -21,22 +20,12 @@
     flex-wrap: nowrap;
     align-items: flex-start; /* Alinea el contenido a la izquierda */
     text-align: left;        /* Alinea el texto a la izquierda */
-=======
-    display: flex;
-    flex-direction: column;
     gap: 0.25rem;
->>>>>>> 0ac3df49
 }
 
 .container h2 {
     margin: 0;
     padding: 0;
-<<<<<<< HEAD
-    line-height: 1.2;
-    padding-left: 70px;
-    margin-top: 4px;
-    text-align: left; /* Asegura que el subtítulo esté alineado a la izquierda */
-=======
     font-size: 1.8rem;
     font-weight: 700;
     line-height: 1.2;
@@ -48,7 +37,6 @@
 .container h2::before {
     content: "🤖👋";
     font-size: 1.2rem;
->>>>>>> 0ac3df49
 }
 
 .container h5 {
@@ -58,23 +46,13 @@
     font-weight: 400;
     opacity: 0.9;
     line-height: 1.2;
-<<<<<<< HEAD
-    padding-left: 70px;
-    margin-top: 4px;
-    text-align: left; /* Asegura que el subtítulo esté alineado a la izquierda */
-=======
->>>>>>> 0ac3df49
 }
 
 .Header2 {
     display: flex;
     flex-direction: column;
     align-items: flex-end;
-<<<<<<< HEAD
-    margin-top: -50px;
-=======
     gap: 0.25rem;
->>>>>>> 0ac3df49
 }
 
 .Header2 h5 {
@@ -84,11 +62,6 @@
     font-weight: 400;
     opacity: 0.9;
     line-height: 1.2;
-<<<<<<< HEAD
-    padding-right: 80px;
-    margin-top: 0px;
-=======
->>>>>>> 0ac3df49
 }
 
 .Header2 h2 {
@@ -97,10 +70,6 @@
     font-size: 1.2rem;
     font-weight: 600;
     line-height: 1.2;
-<<<<<<< HEAD
-    padding-right: 30px;
-    margin-top: 0px;
-=======
 }
 
 /* Responsive */
@@ -119,5 +88,4 @@
     .container h2 {
         font-size: 1.5rem;
     }
->>>>>>> 0ac3df49
 }