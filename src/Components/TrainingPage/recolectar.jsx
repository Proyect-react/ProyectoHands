// src/Components/TrainingPage/CollectPage.jsx
import React, { useState, useEffect, useCallback, useRef } from 'react';
import * as tf from '@tensorflow/tfjs';
import apiService from '../../services/apiService';
import modelDownloadService from '../../services/modelDownloadService';
import MediaPipeCamera from '../Camara/MediaPipeCamera';
import './TrainingPage.css';

const categories = {
    vocales: {
        name: 'Vocales',
        labels: ['A', 'E', 'I', 'O', 'U'],
        color: '#4CAF50'
    },
    numeros: {
        name: 'Números',
        labels: ['0', '1', '2', '3', '4', '5', '6', '7', '8', '9'],
        color: '#2196F3'
    },
    operaciones: {
        name: 'Operaciones',
        labels: ['+', '-', '*', '/', '='],
        color: '#FF9800'
    },
    palabras: {
        name: 'Palabras',
        labels: ['hola', 'gracias', 'por_favor', 'si', 'no'],
        color: '#9C27B0'
    }
};

const CollectPage = () => {
    const [selectedCategory, setSelectedCategory] = useState('vocales');
    const [selectedLabel, setSelectedLabel] = useState('');
    const [isCollecting, setIsCollecting] = useState(false);
    const [isCameraActive, setIsCameraActive] = useState(false);
    const [datasetStatus, setDatasetStatus] = useState({});
    const [bufferStatus, setBufferStatus] = useState({
        count: 0,
        totalCollected: 0,
        sending: false,
        lastSent: null
    });

    const collectingRef = useRef(false);
    const selectedLabelRef = useRef('');
    const lastCollectionTime = useRef(0);
    const processingRef = useRef(false);
    const sampleBufferRef = useRef([]);
    const BUFFER_SIZE = 10;
    const bufferStatusRef = useRef({
        count: 0,
        totalCollected: 0,
        sending: false
    });

    const COLLECTION_INTERVAL = 1000;
    const MIN_HAND_SIZE = 0.17;

    // ========== FUNCIONES DEL BACKEND ==========

    const loadBackendDatasetStatus = useCallback(async () => {
        try {
            const status = await apiService.getDatasetStatus(selectedCategory);
            setDatasetStatus(status);
        } catch (error) {
            console.error('Error cargando estado del backend:', error);
            setDatasetStatus({ labels: {}, summary: { total_samples: 0 } });
        }
    }, [selectedCategory]);

    // ========== FUNCIONES DE BUFFER ==========

    const sendBufferToBackend = useCallback(async () => {
        if (sampleBufferRef.current.length === 0 || bufferStatusRef.current.sending) {
            return;
        }


        setBufferStatus(prev => ({ ...prev, sending: true }));
        bufferStatusRef.current.sending = true;

        try {
            const samplesToSend = [...sampleBufferRef.current];

            // 🔥 LIMPIAR EL BUFFER INMEDIATAMENTE para evitar que se sigan agregando muestras
            sampleBufferRef.current = [];
            setBufferStatus(prev => ({
                ...prev,
                count: 0,
                sending: true
            }));
            bufferStatusRef.current.count = 0;

            const batchResult = await apiService.collectBatchSamples(selectedCategory, samplesToSend);

            setBufferStatus(prev => ({
                ...prev,
                sending: false,
                lastSent: new Date().toISOString()
            }));

            bufferStatusRef.current.sending = false;

            await loadBackendDatasetStatus();

        } catch (error) {
            console.error('❌ Error enviando lote al backend:', error);

            // 🔥 REINTENTAR EN CASO DE ERROR (opcional)
            console.log('🔄 Reintentando envío en 2 segundos...');
            setTimeout(() => {
                setBufferStatus(prev => ({ ...prev, sending: false }));
                bufferStatusRef.current.sending = false;
            }, 2000);
        }
    }, [selectedCategory, loadBackendDatasetStatus]);

    const addToBuffer = useCallback((landmarks, label) => {
        // 🔥 BLOQUEAR SI EL BUFFER ESTÁ ENVIANDO
        if (bufferStatusRef.current.sending) {
            return;
        }

        const currentSamples = getLabelSamples(label);

        // 🔥 DETENER AUTOMÁTICAMENTE si ya se alcanzó el límite
        if (currentSamples >= 30) {
            setIsCollecting(false);
            collectingRef.current = false;
            console.log(`🛑 Límite alcanzado para ${label}. Recolección detenida automáticamente.`);
            return;
        }

        const sample = {
            landmarks,
            label,
            timestamp: new Date().toISOString(),
            id: Date.now() + Math.random()
        };

        sampleBufferRef.current.push(sample);

        const newCount = sampleBufferRef.current.length;
        const newTotal = bufferStatusRef.current.totalCollected + 1;

        setBufferStatus(prev => ({
            ...prev,
            count: newCount,
            totalCollected: newTotal
        }));

        bufferStatusRef.current.count = newCount;
        bufferStatusRef.current.totalCollected = newTotal;


        // 🔥 VERIFICAR SI SE ALCANZÓ EL LÍMITE después de agregar esta muestra
        if (currentSamples + 1 >= 30) {
            setIsCollecting(false);
            collectingRef.current = false;
            console.log(`🎯 Límite de 30 muestras alcanzado para ${label}. Recolección completada.`);
        }

        // 🔥 ENVIAR INMEDIATAMENTE SI SE ALCANZA EL TAMAÑO DEL BUFFER
        if (newCount >= BUFFER_SIZE) {
            sendBufferToBackend();
        }
    }, [sendBufferToBackend]);

    const flushBuffer = useCallback(async () => {
        if (sampleBufferRef.current.length > 0 && !bufferStatusRef.current.sending) {
            await sendBufferToBackend();
        }
    }, [sendBufferToBackend]);

    const clearBuffer = useCallback(() => {
        sampleBufferRef.current = [];
        setBufferStatus({
            count: 0,
            totalCollected: 0,
            sending: false,
            lastSent: null
        });
        bufferStatusRef.current = {
            count: 0,
            totalCollected: 0,
            sending: false
        };
    }, []);

    // ========== FUNCIONES AUXILIARES ==========

    const extractLandmarksArray = (multiHandLandmarks) => {
        if (!multiHandLandmarks || multiHandLandmarks.length === 0) return null;

        const landmarks = [];

        for (let i = 0; i < Math.min(2, multiHandLandmarks.length); i++) {
            for (const landmark of multiHandLandmarks[i]) {
                landmarks.push(landmark.x, landmark.y, landmark.z);
            }
        }

        if (multiHandLandmarks.length === 1) {
            for (let i = 0; i < 63; i++) {
                landmarks.push(0.0);
            }
        }

        return landmarks.length === 126 ? landmarks : null;
    };

    const calcularTamanioMano = (landmarks) => {
        if (!landmarks || landmarks.length === 0) return 0;
        let minX = 1, maxX = 0, minY = 1, maxY = 0;
        for (const punto of landmarks) {
            if (punto.x < minX) minX = punto.x;
            if (punto.x > maxX) maxX = punto.x;
            if (punto.y < minY) minY = punto.y;
            if (punto.y > maxY) maxY = punto.y;
        }
        return maxX - minX;
    };

    // ========== HANDLER PARA MEDIAPIPECAMERA ==========

    const handleHandDetected = useCallback((landmarksArray, rawLandmarks) => {
        if (!landmarksArray) return;

        const now = Date.now();

        // 🔥 VERIFICAR SI DEBEMOS DETENER LA RECOLECCIÓN
        if (collectingRef.current && selectedLabelRef.current) {
            const currentSamples = getLabelSamples(selectedLabelRef.current);

            // Detener si ya se alcanzó el límite
            if (currentSamples >= 30) {
                setIsCollecting(false);
                collectingRef.current = false;
                console.log(`🛑 Recolección automáticamente detenida para ${selectedLabelRef.current} (límite alcanzado)`);
                return;
            }

            // 🔥 VERIFICAR SI EL BUFFER ESTÁ OCUPADO
            if (bufferStatusRef.current.sending) {
                return;
            }

            const timeSinceLastCollection = now - lastCollectionTime.current;

            if (timeSinceLastCollection > COLLECTION_INTERVAL && !processingRef.current) {
                processingRef.current = true;
                addToBuffer(landmarksArray, selectedLabelRef.current);
                lastCollectionTime.current = now;
                processingRef.current = false;
            }
        }
    }, [addToBuffer]);

    // ========== HANDLERS ==========

    const handleClearData = async (type = 'current') => {
        if (type === 'current' && !selectedLabel) {
            alert('Selecciona una etiqueta primero');
            return;
        }

        const wasCollecting = isCollecting;
        if (wasCollecting) {
            setIsCollecting(false);
            collectingRef.current = false;
            await flushBuffer();
        }

        let confirmMessage = '';

        if (type === 'current') {
            const currentSamples = getLabelSamples(selectedLabel);
            confirmMessage = `¿Eliminar todas las muestras de "${selectedLabel}" del backend?\n\nSe eliminarán ${currentSamples} muestras.\n\nEsta acción NO se puede deshacer.`;
        } else if (type === 'all') {
            const totalSamples = datasetStatus.summary?.total_samples || 0;
            confirmMessage = `¿Eliminar TODAS las muestras de "${selectedCategory}" del backend?\n\nSe eliminarán ${totalSamples} muestras.\n\nEsta acción NO se puede deshacer.`;
        }

        const userConfirmed = window.confirm(`CONFIRMACIÓN\n\n${confirmMessage}`);
        if (!userConfirmed) {
            if (wasCollecting) {
                setIsCollecting(true);
                collectingRef.current = true;
            }
            return;
        }

        try {
            if (type === 'current') {
                await apiService.clearLabelData(selectedCategory, selectedLabel);
                alert(`Datos de "${selectedLabel}" eliminados del backend`);
            } else if (type === 'all') {
                await apiService.clearCategoryData(selectedCategory);
                alert(`Todas las muestras de "${selectedCategory}" eliminadas del backend`);
            }

            await loadBackendDatasetStatus();

        } catch (error) {
            alert(`Error eliminando datos del backend: ${error.message}`);
            console.error('Error eliminando:', error);

            if (wasCollecting) {
                setIsCollecting(true);
                collectingRef.current = true;
            }
        }
    };

    // Funciones auxiliares
    const getLabelSamples = (label) => {
        return datasetStatus.labels?.[label]?.samples || 0;
    };

    const isLabelReady = (label) => {
        return getLabelSamples(label) >= 30;
    };

    const getCurrentLabels = () => {
        return categories[selectedCategory]?.labels || [];
    };

    // Handlers básicos
    const handleStartCamera = async () => {
        try {
            const stream = await navigator.mediaDevices.getUserMedia({
                video: {
                    width: 640,
                    height: 480,
                    facingMode: 'user'
                }
            });

            stream.getTracks().forEach(track => track.stop());
            setIsCameraActive(true);
        } catch (error) {
            console.error('Error solicitando permisos:', error);
            alert(`No se pudo acceder a la cámara:\n${error.message}\n\nVerifica los permisos en tu navegador.`);
        }
    };

    const handleStopCamera = async () => {
        setIsCameraActive(false);
        setIsCollecting(false);
        collectingRef.current = false;
        processingRef.current = false;
        await flushBuffer();
    };

    const handleToggleCollection = () => {
        if (!selectedLabel) {
            alert('Selecciona una etiqueta primero');
            return;
        }

        const currentSamples = getLabelSamples(selectedLabel);

        // 🔥 DETENER SI YA SE ALCANZÓ EL LÍMITE
        if (currentSamples >= 30) {
            setIsCollecting(false);
            collectingRef.current = false;
            alert(`✅ ${selectedLabel} ya tiene 30 muestras. Recolección completada.`);
            return;
        }

        const newCollecting = !isCollecting;

        setIsCollecting(newCollecting);
        collectingRef.current = newCollecting;

        if (newCollecting) {
            lastCollectionTime.current = 0;
            processingRef.current = false;
            console.log(`▶️ Iniciando recolección para: ${selectedLabel} (${currentSamples}/30)`);
        } else {
            flushBuffer();
        }
    };

    const handleCategoryChange = async (newCategory) => {
        console.log(`Cambiando categoría a: ${newCategory}`);
        if (isCollecting) {
            setIsCollecting(false);
            collectingRef.current = false;
            await flushBuffer();
        }
        setSelectedCategory(newCategory);
        setSelectedLabel('');
        clearBuffer();
        await loadBackendDatasetStatus();
    };

    const handleLabelChange = async (label) => {
    // 🚨 PAUSAR LA RECOLECCIÓN AL CAMBIAR DE ETIQUETA
    if (isCollecting) {
        setIsCollecting(false);
        collectingRef.current = false;
        await flushBuffer();
    }
    
    setSelectedLabel(label);
    selectedLabelRef.current = label;
    clearBuffer();
    
};

    // ========== EFECTOS ==========

    useEffect(() => {
        collectingRef.current = isCollecting;

        // 🔥 VERIFICAR SI DEBEMOS DETENER LA RECOLECCIÓN CUANDO CAMBIA EL ESTADO DEL DATASET
        if (isCollecting && selectedLabel) {
            const currentSamples = getLabelSamples(selectedLabel);
            if (currentSamples >= 30) {
                setIsCollecting(false);
                collectingRef.current = false;
                console.log(`🛑 Recolección detenida automáticamente para ${selectedLabel} (límite alcanzado)`);
            }
        }
    }, [isCollecting, selectedLabel]);

    useEffect(() => {
    selectedLabelRef.current = selectedLabel;
    
    // 🚨 DETENER RECOLECCIÓN SI LA NUEVA ETIQUETA YA ESTÁ COMPLETA
    if (isCollecting && selectedLabel && getLabelSamples(selectedLabel) >= 30) {
        setIsCollecting(false);
        collectingRef.current = false;
    }
}, [selectedLabel, isCollecting]);

    useEffect(() => {
        bufferStatusRef.current = bufferStatus;
    }, [bufferStatus]);

    useEffect(() => {
        loadBackendDatasetStatus();
    }, [selectedCategory, loadBackendDatasetStatus]);

    useEffect(() => {
        clearBuffer();
    }, [selectedCategory, selectedLabel, clearBuffer]);

    // ========== RENDER ==========

    return (
        <div style={{ 
            minHeight: '100vh', 
            background: 'linear-gradient(135deg, #BDD8E9 0%, #7BBDE8 100%)', 
            padding: '20px',
            fontFamily: 'Inter, sans-serif'
        }}>
            {/* Layout principal con dos columnas */}
            <div style={{ 
                display: 'grid', 
                gridTemplateColumns: '1fr 1fr', 
                gap: '30px', 
                maxWidth: '1400px', 
                margin: '0 auto' 
            }}>
                
                {/* Panel izquierdo - Selectores */}
                <div style={{ 
                    background: 'white',
                    borderRadius: '15px',
                    padding: '25px',
                    boxShadow: '0 10px 30px rgba(0, 29, 57, 0.1)',
                    border: '1px solid rgba(110, 162, 179, 0.2)',
                    height: 'fit-content'
                }}>
                    {/* Selector de Categoría */}
                    <div style={{ marginBottom: '30px' }}>
                        <h2 style={{ color: '#001D39', fontWeight: '600', marginBottom: '20px', fontSize: '18px' }}>Seleccionar Categoría:</h2>
                        <div style={{ display: 'flex', gap: '10px', flexWrap: 'wrap' }}>
                            {Object.entries(categories).map(([key, category]) => (
                                <button
                                    key={key}
                                    onClick={() => handleCategoryChange(key)}
                                    style={{
                                        background: selectedCategory === key ? '#4CAF50' : 'white',
                                        color: selectedCategory === key ? 'white' : '#333',
                                        border: selectedCategory === key ? 'none' : '2px solid #e0e0e0',
                                        padding: '10px 15px',
                                        borderRadius: '8px',
                                        fontWeight: '600',
                                        cursor: 'pointer',
                                        fontSize: '14px',
                                        transition: 'all 0.3s ease',
                                        display: 'flex',
                                        alignItems: 'center',
                                        gap: '6px',
                                        minWidth: '100px',
                                        justifyContent: 'center'
                                    }}
                                >
                                    {selectedCategory === key && <span style={{ fontSize: '12px' }}>🔴</span>}
                                    {category.name}
                                </button>
                            ))}
                        </div>
                        <p style={{ margin: '10px 0 0 0', fontSize: '12px', color: '#666' }}>
                            Categoría actual: <strong>{categories[selectedCategory]?.name}</strong> ({getCurrentLabels().length} etiquetas)
                        </p>
                    </div>

<<<<<<< HEAD
                    {/* Sección de Recolección */}
                    <div>
                        <h2 style={{ color: '#001D39', fontWeight: '600', marginBottom: '15px', fontSize: '18px', display: 'flex', alignItems: 'center', gap: '8px' }}>
                            📊 Recolección de Datos - {categories[selectedCategory]?.name}
                        </h2>
                        
                        <h3 style={{ color: '#001D39', fontWeight: '500', marginBottom: '15px', fontSize: '16px' }}>Seleccionar Etiqueta:</h3>
                        <div style={{ display: 'flex', gap: '10px', flexWrap: 'wrap' }}>
                            {getCurrentLabels().map(label => {
                                const samples = getLabelSamples(label);
                                const isReady = samples >= 30;
                                return (
                                    <button
                                        key={label}
                                        onClick={() => handleLabelChange(label)}
                                        style={{
                                            background: selectedLabel === label ? '#4CAF50' : 
                                                isReady ? '#e8f5e8' : 'white',
                                            color: selectedLabel === label ? 'white' : 
                                                isReady ? '#4CAF50' : '#333',
                                            border: selectedLabel === label ? 'none' : 
                                                isReady ? '2px solid #4CAF50' : '2px solid #e0e0e0',
                                            padding: '15px',
                                            borderRadius: '8px',
                                            cursor: 'pointer',
                                            fontSize: '18px',
                                            fontWeight: '600',
                                            transition: 'all 0.3s ease',
                                            display: 'flex',
                                            flexDirection: 'column',
                                            alignItems: 'center',
                                            gap: '5px',
                                            minWidth: '70px',
                                            position: 'relative'
                                        }}
                                    >
                                        <span style={{ fontSize: '20px' }}>{label}</span>
                                        <span style={{ fontSize: '10px', opacity: 0.8 }}>
                                            ({samples}/30)
                                        </span>
                                        {isReady && (
                                            <span style={{
                                                position: 'absolute',
                                                top: '-5px',
                                                right: '-5px',
                                                background: '#4CAF50',
                                                color: 'white',
                                                borderRadius: '50%',
                                                width: '18px',
                                                height: '18px',
                                                fontSize: '10px',
                                                display: 'flex',
                                                alignItems: 'center',
                                                justifyContent: 'center'
                                            }}>
                                                ✓
                                            </span>
                                        )}
                                    </button>
                                );
                            })}
                        </div>
=======
                {/* Estado del Dataset */}
                <div className="dataset-status" style={{ marginTop: '20px', padding: '15px', background: '#f8f9fa', borderRadius: '10px' }}>
                    <h4>Estado del Dataset (Backend):</h4>
                    <div style={{ display: 'grid', gridTemplateColumns: 'repeat(auto-fit, minmax(100px, 1fr))', gap: '10px' }}>
                        {getCurrentLabels().map(label => {
                            const samples = getLabelSamples(label);
                            const isReady = samples >= 30;
                            return (
                                <div key={label} style={{
                                    padding: '8px',
                                    background: isReady ? '#e8f5e8' : '#fff3e0',
                                    borderRadius: '5px',
                                    textAlign: 'center',
                                    fontSize: '14px'
                                }}>
                                    <div style={{ fontWeight: '600' }}>{label}</div>
                                    <div style={{
                                        color: isReady ? '#4CAF50' : '#FF9800',
                                        fontSize: '12px'
                                    }}>
                                        {isReady ? '✅' : '⏳'} {samples}/30
                                    </div>
                                </div>
                            );
                        })}
>>>>>>> c4a08b23
                    </div>
                </div>

                {/* Panel derecho - Cámara y Controles */}
                <div style={{ 
                    display: 'flex', 
                    flexDirection: 'column', 
                    gap: '20px' 
                }}>
                    {/* Botones de Cámara */}
                    <div style={{ 
                        display: 'flex', 
                        gap: '15px', 
                        justifyContent: 'center' 
                    }}>
                        <button
                            onClick={handleStartCamera}
                            disabled={isCameraActive}
                            style={{
                                background: isCameraActive ? '#e0e0e0' : '#4CAF50',
                                color: 'white',
                                border: 'none',
                                padding: '12px 20px',
                                borderRadius: '8px',
                                cursor: isCameraActive ? 'not-allowed' : 'pointer',
                                fontWeight: '600',
                                fontSize: '14px',
                                transition: 'all 0.3s ease',
                                display: 'flex',
                                alignItems: 'center',
                                gap: '8px'
                            }}
                        >
                            {isCameraActive ? '📹 Cámara Activa' : '🎥 Iniciar Cámara'}
                        </button>

                        <button
                            onClick={handleStopCamera}
                            disabled={!isCameraActive}
                            style={{
                                background: !isCameraActive ? '#e0e0e0' : '#f44336',
                                color: 'white',
                                border: 'none',
                                padding: '12px 20px',
                                borderRadius: '8px',
                                cursor: !isCameraActive ? 'not-allowed' : 'pointer',
                                fontWeight: '600',
                                fontSize: '14px',
                                transition: 'all 0.3s ease',
                                display: 'flex',
                                alignItems: 'center',
                                gap: '8px'
                            }}
                        >
                            🛑 Detener Cámara
                        </button>
                    </div>

                    {/* Cámara */}
                    <div style={{
                        position: 'relative',
                        width: '100%',
                        background: '#000',
                        borderRadius: '15px',
                        overflow: 'hidden',
                        boxShadow: '0 10px 30px rgba(0, 29, 57, 0.2)',
                        border: '3px solid rgba(189, 216, 233, 0.3)'
                    }}>
                        <MediaPipeCamera
                            isActive={isCameraActive}
                            onHandDetected={handleHandDetected}
                            width={640}
                            height={480}
                        />

                        {/* Overlay de información */}
                        <div style={{
                            position: 'absolute',
                            top: '10px',
                            left: '10px',
                            right: '10px',
                            display: 'flex',
                            justifyContent: 'space-between',
                            alignItems: 'flex-start'
                        }}>
                            <div style={{
                                background: 'rgba(0,0,0,0.7)',
                                color: 'white',
                                padding: '5px 10px',
                                borderRadius: '5px',
                                fontSize: '12px',
                                fontWeight: '600'
                            }}>
                                📊 RECOLECCIÓN
                            </div>

                            <div style={{
                                background: 'rgba(0,0,0,0.7)',
                                color: isCollecting ? '#4CAF50' : 'white',
                                padding: '5px 10px',
                                borderRadius: '5px',
                                fontSize: '12px',
                                fontWeight: '600'
                            }}>
                                {isCollecting ? `🟢 COLECTANDO: ${selectedLabel}` : '⏸️ PAUSADO'}
                            </div>
                        </div>

                        {/* Instrucciones */}
                        <div style={{
                            position: 'absolute',
                            bottom: '10px',
                            left: '10px',
                            right: '10px',
                            background: 'rgba(0,0,0,0.7)',
                            color: 'white',
                            padding: '8px',
                            borderRadius: '5px',
                            fontSize: '12px',
                            textAlign: 'center'
                        }}>
                            {isLabelReady(selectedLabel) ?
                                `✅ ${selectedLabel} completado (30/30 muestras)` :
                                isCollecting ?
                                    `🟢 Recolectando muestras para "${selectedLabel}" - ${getLabelSamples(selectedLabel)}/30 - Mantén tu mano estable` :
                                    '⏸️ Selecciona una etiqueta e inicia la recolección'
                            }
                        </div>
                    </div>

                    {/* Controles de Recolección */}
                    <div style={{ 
                        background: 'white',
                        borderRadius: '15px', 
                        border: '1px solid rgba(110, 162, 179, 0.3)',
                        boxShadow: '0 10px 30px rgba(0, 29, 57, 0.1)',
                        padding: '20px',
                        textAlign: 'center'
                    }}>
                        <h3 style={{ color: '#001D39', fontWeight: '600', marginBottom: '15px', fontSize: '16px' }}>Controles de Recolección:</h3>

                        <div style={{ display: 'flex', gap: '10px', justifyContent: 'center', flexWrap: 'wrap' }}>
                            <button
                                onClick={handleToggleCollection}
                                disabled={!isCameraActive || !selectedLabel || isLabelReady(selectedLabel)}
                                style={{
                                    background: !isCameraActive || !selectedLabel || isLabelReady(selectedLabel) ? '#e0e0e0' :
                                        isCollecting ? '#FF9800' : '#4CAF50',
                                    color: 'white',
                                    border: 'none',
                                    padding: '12px 20px',
                                    borderRadius: '8px',
                                    cursor: (!isCameraActive || !selectedLabel || isLabelReady(selectedLabel)) ? 'not-allowed' : 'pointer',
                                    fontWeight: '600',
                                    fontSize: '14px',
                                    transition: 'all 0.3s ease',
                                    display: 'flex',
                                    alignItems: 'center',
                                    gap: '6px',
                                    minWidth: '180px',
                                    justifyContent: 'center'
                                }}
                            >
                                {isLabelReady(selectedLabel) ? '✅ Completado (30/30)' :
                                    isCollecting ? '⏸️ Pausar Recolección' :
                                        `▶️ Iniciar Recolección (${getLabelSamples(selectedLabel)}/30)`
                                }
                            </button>

                            <button
                                onClick={() => handleClearData('current')}
                                disabled={!selectedLabel || getLabelSamples(selectedLabel) === 0}
                                style={{
                                    background: !selectedLabel || getLabelSamples(selectedLabel) === 0 ? '#e0e0e0' : '#FF9800',
                                    color: 'white',
                                    border: 'none',
                                    padding: '10px 15px',
                                    borderRadius: '8px',
                                    cursor: (!selectedLabel || getLabelSamples(selectedLabel) === 0) ? 'not-allowed' : 'pointer',
                                    fontWeight: '600',
                                    fontSize: '12px',
                                    transition: 'all 0.3s ease',
                                    display: 'flex',
                                    alignItems: 'center',
                                    gap: '6px'
                                }}
                            >
                                🗑️ Borrar Etiqueta
                            </button>

                            <button
                                onClick={() => handleClearData('all')}
                                disabled={!datasetStatus.summary?.total_samples || datasetStatus.summary.total_samples === 0}
                                style={{
                                    background: (!datasetStatus.summary?.total_samples || datasetStatus.summary.total_samples === 0) ? '#e0e0e0' : '#f44336',
                                    color: 'white',
                                    border: 'none',
                                    padding: '10px 15px',
                                    borderRadius: '8px',
                                    cursor: (!datasetStatus.summary?.total_samples || datasetStatus.summary.total_samples === 0) ? 'not-allowed' : 'pointer',
                                    fontWeight: '600',
                                    fontSize: '12px',
                                    transition: 'all 0.3s ease',
                                    display: 'flex',
                                    alignItems: 'center',
                                    gap: '6px'
                                }}
                            >
                                🗑️ Borrar Todo
                            </button>
                        </div>
                    </div>
                </div>
            </div>
        </div>
    );
};

export default CollectPage;<|MERGE_RESOLUTION|>--- conflicted
+++ resolved
@@ -510,7 +510,6 @@
                         </p>
                     </div>
 
-<<<<<<< HEAD
                     {/* Sección de Recolección */}
                     <div>
                         <h2 style={{ color: '#001D39', fontWeight: '600', marginBottom: '15px', fontSize: '18px', display: 'flex', alignItems: 'center', gap: '8px' }}>
@@ -573,33 +572,6 @@
                                 );
                             })}
                         </div>
-=======
-                {/* Estado del Dataset */}
-                <div className="dataset-status" style={{ marginTop: '20px', padding: '15px', background: '#f8f9fa', borderRadius: '10px' }}>
-                    <h4>Estado del Dataset (Backend):</h4>
-                    <div style={{ display: 'grid', gridTemplateColumns: 'repeat(auto-fit, minmax(100px, 1fr))', gap: '10px' }}>
-                        {getCurrentLabels().map(label => {
-                            const samples = getLabelSamples(label);
-                            const isReady = samples >= 30;
-                            return (
-                                <div key={label} style={{
-                                    padding: '8px',
-                                    background: isReady ? '#e8f5e8' : '#fff3e0',
-                                    borderRadius: '5px',
-                                    textAlign: 'center',
-                                    fontSize: '14px'
-                                }}>
-                                    <div style={{ fontWeight: '600' }}>{label}</div>
-                                    <div style={{
-                                        color: isReady ? '#4CAF50' : '#FF9800',
-                                        fontSize: '12px'
-                                    }}>
-                                        {isReady ? '✅' : '⏳'} {samples}/30
-                                    </div>
-                                </div>
-                            );
-                        })}
->>>>>>> c4a08b23
                     </div>
                 </div>
 
