// src/components/HomePage.jsx
import "./HomePage.css";
import Header from "../Header/Header";
<<<<<<< HEAD
import { useNavigate } from "react-router-dom";

 function HomePage() {
  const navigate = useNavigate();
  return (
    <><Header /><div className="estilos">
      <h1>Aprende Vocales con IA</h1>
      <p>Sistema inteligente de reconocimiento de gestos para identificar vocales con las manos.</p>

      <button className="Button" onClick={() => navigate("/Entrenamiento")}>Entrenar Modelo</button>

      <div className="progreso">
        <h3>Tu Progreso</h3>
        <ul>
          <li>Vocales Detectadas: 1/5</li>
          <li>Precisión Promedio: 68.3%</li>
          <li>Sesiones Totales: 2</li>
          <li>Tiempo Total: 1m</li>
        </ul>
=======
import { useNavigate } from 'react-router-dom';

function HomePage() {
  const navigate = useNavigate();

  const handleTrainingClick = () => {
    navigate('/training');
  };

  return (
    <>
      <Header />
      <div className="main-container">
        {/* Sección principal con título y descripción */}
        <div className="hero-section">
          <h1 className="main-title">Aprende Lenguaje de Señas con IA</h1>
          <p className="description">
            Sistema inteligente de reconocimiento de gestos para dominar las vocales del lenguaje de señas. 
            Entrenamientos personalizados con feedback en tiempo real.
          </p>
          <button className="main-button" onClick={handleTrainingClick}>
            <span className="hand-icon">🤖</span>
            Entrenar Modelos Personalizados IA
          </button>
        </div>

        {/* Sección de progreso del usuario */}
        <div className="progress-section">
          <div className="progress-header">
            <h2>Tu Progreso</h2>
            <button className="level-button">
              <span>Intermedio</span>
              <span className="refresh-icon">🔄</span>
            </button>
          </div>
          
          <div className="progress-cards">
            <div className="progress-card blue">
              <div className="card-icon">⭐</div>
              <div className="card-content">
                <span className="card-number">1/5</span>
                <span className="card-text">Vocales Completadas</span>
              </div>
            </div>
            
            <div className="progress-card green">
              <div className="card-icon">🎪</div>
              <div className="card-content">
                <span className="card-number">68.8%</span>
                <span className="card-text">Precisión Promedio</span>
              </div>
            </div>
            
            <div className="progress-card purple">
              <div className="card-icon">🚀</div>
              <div className="card-content">
                <span className="card-number">2</span>
                <span className="card-text">Sesiones Totales</span>
              </div>
            </div>
            
            <div className="progress-card yellow">
              <div className="card-icon">⏰</div>
              <div className="card-content">
                <span className="card-number">1m</span>
                <span className="card-text">Tiempo Total</span>
              </div>
            </div>
          </div>
        </div>

        {/* Progreso General */}
        <div className="general-progress">
          <h3>Progreso General</h3>
          <div className="progress-bar-container">
            <div className="progress-bar">
              <div className="progress-fill" style={{width: '20%'}}></div>
            </div>
            <span className="progress-percentage">20%</span>
          </div>
        </div>

        {/* Vocales Dominadas */}
        <div className="vowels-section">
          <h3>Vocales Dominadas</h3>
          <div className="vowels-container">
            <div className="vowel mastered">A</div>
            <div className="vowel">E</div>
            <div className="vowel">I</div>
            <div className="vowel">O</div>
            <div className="vowel">U</div>
          </div>
        </div>

        {/* Sesiones Recientes */}
        <div className="recent-sessions">
          <h3>Sesiones Recientes</h3>
          <div className="session-item">
            <div className="session-info">
              <span className="session-title">Vocal A</span>
              <span className="session-details">320 intentos • 25s</span>
            </div>
            <div className="session-accuracy">100.0%</div>
          </div>
        </div>
>>>>>>> 0ac3df49
      </div>
    </>
  );
}

export default HomePage;<|MERGE_RESOLUTION|>--- conflicted
+++ resolved
@@ -1,27 +1,6 @@
 // src/components/HomePage.jsx
 import "./HomePage.css";
 import Header from "../Header/Header";
-<<<<<<< HEAD
-import { useNavigate } from "react-router-dom";
-
- function HomePage() {
-  const navigate = useNavigate();
-  return (
-    <><Header /><div className="estilos">
-      <h1>Aprende Vocales con IA</h1>
-      <p>Sistema inteligente de reconocimiento de gestos para identificar vocales con las manos.</p>
-
-      <button className="Button" onClick={() => navigate("/Entrenamiento")}>Entrenar Modelo</button>
-
-      <div className="progreso">
-        <h3>Tu Progreso</h3>
-        <ul>
-          <li>Vocales Detectadas: 1/5</li>
-          <li>Precisión Promedio: 68.3%</li>
-          <li>Sesiones Totales: 2</li>
-          <li>Tiempo Total: 1m</li>
-        </ul>
-=======
 import { useNavigate } from 'react-router-dom';
 
 function HomePage() {
@@ -127,7 +106,6 @@
             <div className="session-accuracy">100.0%</div>
           </div>
         </div>
->>>>>>> 0ac3df49
       </div>
     </>
   );
