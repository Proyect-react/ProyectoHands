import './App.css';
<<<<<<< HEAD
import { BrowserRouter as Router, Routes, Route, BrowserRouter } from 'react-router-dom';
import Header from './Components/Header/Header';
import HomePage from './Components/HomePage/HomePage';
import Entrenamiento from './Components/Entrenamiento/Entrenamiento';

function App() {
  return (
    <div className="App">
      <BrowserRouter>
        <Routes>
          <Route path="/" element={<HomePage />} />
          <Route path="/entrenamiento" element={<Entrenamiento />} />
        </Routes>
      </BrowserRouter>
    </div>
=======
import { BrowserRouter as Router, Routes, Route } from 'react-router-dom';
import HomePage from './Components/HomePage/HomePage';
import TrainingPage from './Components/TrainingPage/TrainingPage';

function App() {
  return (
    <Router>
      <div className="App">
        <Routes>
          <Route path="/" element={<HomePage />} />
          <Route path="/training" element={<TrainingPage />} />
        </Routes>
      </div>
    </Router>
>>>>>>> 0ac3df49
  );
}

export default App;<|MERGE_RESOLUTION|>--- conflicted
+++ resolved
@@ -1,21 +1,4 @@
 import './App.css';
-<<<<<<< HEAD
-import { BrowserRouter as Router, Routes, Route, BrowserRouter } from 'react-router-dom';
-import Header from './Components/Header/Header';
-import HomePage from './Components/HomePage/HomePage';
-import Entrenamiento from './Components/Entrenamiento/Entrenamiento';
-
-function App() {
-  return (
-    <div className="App">
-      <BrowserRouter>
-        <Routes>
-          <Route path="/" element={<HomePage />} />
-          <Route path="/entrenamiento" element={<Entrenamiento />} />
-        </Routes>
-      </BrowserRouter>
-    </div>
-=======
 import { BrowserRouter as Router, Routes, Route } from 'react-router-dom';
 import HomePage from './Components/HomePage/HomePage';
 import TrainingPage from './Components/TrainingPage/TrainingPage';
@@ -30,7 +13,6 @@
         </Routes>
       </div>
     </Router>
->>>>>>> 0ac3df49
   );
 }
 
